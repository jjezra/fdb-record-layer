/*
 * KeyValueCursor.java
 *
 * This source file is part of the FoundationDB open source project
 *
 * Copyright 2015-2018 Apple Inc. and the FoundationDB project authors
 *
 * Licensed under the Apache License, Version 2.0 (the "License");
 * you may not use this file except in compliance with the License.
 * You may obtain a copy of the License at
 *
 *     http://www.apache.org/licenses/LICENSE-2.0
 *
 * Unless required by applicable law or agreed to in writing, software
 * distributed under the License is distributed on an "AS IS" BASIS,
 * WITHOUT WARRANTIES OR CONDITIONS OF ANY KIND, either express or implied.
 * See the License for the specific language governing permissions and
 * limitations under the License.
 */

package com.apple.foundationdb.record.provider.foundationdb;

import com.apple.foundationdb.annotation.API;
import com.apple.foundationdb.KeySelector;
import com.apple.foundationdb.KeyValue;
import com.apple.foundationdb.Range;
import com.apple.foundationdb.ReadTransaction;
import com.apple.foundationdb.StreamingMode;
import com.apple.foundationdb.async.AsyncIterator;
import com.apple.foundationdb.record.CursorStreamingMode;
import com.apple.foundationdb.record.EndpointType;
import com.apple.foundationdb.record.KeyRange;
import com.apple.foundationdb.record.RecordCoreException;
import com.apple.foundationdb.record.RecordCursorContinuation;
import com.apple.foundationdb.record.RecordCursorResult;
import com.apple.foundationdb.record.ScanProperties;
import com.apple.foundationdb.record.SpotBugsSuppressWarnings;
import com.apple.foundationdb.record.TupleRange;
import com.apple.foundationdb.record.cursors.AsyncIteratorCursor;
import com.apple.foundationdb.record.cursors.BaseCursor;
import com.apple.foundationdb.record.cursors.CursorLimitManager;
import com.apple.foundationdb.subspace.Subspace;
import com.apple.foundationdb.tuple.Tuple;

import javax.annotation.Nonnull;
import javax.annotation.Nullable;
import java.util.Arrays;
import java.util.Optional;
import java.util.concurrent.CompletableFuture;

/**
 * The basic cursor for scanning ranges of the FDB database.
 */
@API(API.Status.MAINTAINED)
public class KeyValueCursor extends AsyncIteratorCursor<KeyValue> implements BaseCursor<KeyValue> {
    @Nullable
    private final FDBRecordContext context;
    private final int prefixLength;
    @Nonnull
    private final CursorLimitManager limitManager;
    private int valuesLimit;
    // the pointer may be mutated, but the actual array must never be mutated or continuations will break
    @Nullable
    private byte[] lastKey;
<<<<<<< HEAD
    @Nullable
    private CompletableFuture<Boolean> hasNextFuture = null;
    @Nullable
    private RecordCursorResult<KeyValue> nextResult;

    private KeyValueCursor(@Nonnull final FDBRecordContext recordContext,
                           @Nonnull Subspace subspace,
                           @Nonnull byte[] lowBytes,
                           @Nonnull byte[] highBytes,
                           @Nonnull EndpointType lowEndpoint,
                           @Nonnull EndpointType highEndpoint,
                           @Nullable byte[] continuation,
                           @Nonnull ScanProperties scanProperties) {
        this.context = recordContext;

        // Handle the continuation and then turn the endpoints into one byte array on the
        // left (inclusive) and another on the right (exclusive).
        int length = subspace.pack().length;
        while ((length < lowBytes.length) &&
               (length < highBytes.length) &&
               (lowBytes[length] == highBytes[length])) {
            length++;
        }
        this.prefixLength = length;

        final boolean reverse = scanProperties.isReverse();
        if (continuation != null) {
            final byte[] continuationBytes = new byte[length + continuation.length];
            System.arraycopy(lowBytes, 0, continuationBytes, 0, length);
            System.arraycopy(continuation, 0, continuationBytes, length, continuation.length);
            if (reverse) {
                highBytes = continuationBytes;
                highEndpoint = EndpointType.CONTINUATION;
            } else {
                lowBytes = continuationBytes;
                lowEndpoint = EndpointType.CONTINUATION;
            }
        }
        Range byteRange = TupleRange.toRange(lowBytes, highBytes, lowEndpoint, highEndpoint);
        lowBytes = byteRange.begin;
        highBytes = byteRange.end;

        // Begin the scan with the new arrays
        KeySelector begin = KeySelector.firstGreaterOrEqual(lowBytes);
        KeySelector end = KeySelector.firstGreaterOrEqual(highBytes);
        if (scanProperties.getExecuteProperties().getSkip() > 0) {
            if (reverse) {
                end = end.add(- scanProperties.getExecuteProperties().getSkip());
            } else {
                begin = begin.add(scanProperties.getExecuteProperties().getSkip());
            }
        }
=======
>>>>>>> a1c53349

    private KeyValueCursor(@Nonnull final FDBRecordContext context,
                           @Nonnull final AsyncIterator<KeyValue> iterator,
                           int prefixLength,
                           @Nonnull final CursorLimitManager limitManager,
                           int valuesLimit) {
        super(context.getExecutor(), iterator);

        this.context = context;
        this.prefixLength = prefixLength;
        this.limitManager = limitManager;
        this.valuesLimit = valuesLimit;

        context.instrument(FDBStoreTimer.DetailEvents.GET_SCAN_RANGE_RAW_FIRST_CHUNK, iterator.onHasNext());
    }

    @Nonnull
    @Override
    public CompletableFuture<RecordCursorResult<KeyValue>> onNext() {
<<<<<<< HEAD
        if (nextResult != null && !nextResult.hasNext()) {
            // This guard is needed to guarantee that if onNext is called multiple times after the cursor has
            // returned a result without a value, then the same NoNextReason is returned each time. Without this guard,
            // one might return SCAN_LIMIT_REACHED (for example) after returning a result with SOURCE_EXHAUSTED because
            // of the tryRecordScan check.
            return CompletableFuture.completedFuture(nextResult);
        } else if (limitManager.tryRecordScan()) {
            return iter.onHasNext().thenApply(hasNext -> {
=======
        if (limitManager.tryRecordScan()) {
            return iterator.onHasNext().thenApply(hasNext -> {
                mayGetContinuation = !hasNext;
>>>>>>> a1c53349
                if (hasNext) {
                    KeyValue kv = iterator.next();
                    if (context != null) {
                        context.increment(FDBStoreTimer.Counts.LOAD_SCAN_ENTRY);
                        context.increment(FDBStoreTimer.Counts.LOAD_KEY_VALUE);
                    }
                    limitManager.reportScannedBytes(kv.getKey().length + kv.getValue().length);
                    // Note that this mutates the pointer and NOT the array.
                    // If the value of lastKey is mutated, the Continuation class will break.
                    lastKey = kv.getKey();
                    valuesSeen++;
                    nextResult = RecordCursorResult.withNextValue(kv, continuationHelper());
                } else if (valuesSeen >= valuesLimit) {
                    // Source iterator hit limit that we passed down.
                    nextResult = RecordCursorResult.withoutNextValue(continuationHelper(), NoNextReason.RETURN_LIMIT_REACHED);
                } else {
                    // Source iterator is exhausted.
                    nextResult = RecordCursorResult.exhausted();
                }
                return nextResult;
            });
        } else { // a limit must have been exceeded
            final Optional<NoNextReason> stoppedReason = limitManager.getStoppedReason();
            if (!stoppedReason.isPresent()) {
                throw new RecordCoreException("limit manager stopped KeyValueCursor but did not report a reason");
            }
            nextResult = RecordCursorResult.withoutNextValue(continuationHelper(), stoppedReason.get());
            return CompletableFuture.completedFuture(nextResult);
        }
    }

    @Override
    @Nonnull
    public RecordCursorResult<KeyValue> getNext() {
        return context.asyncToSync(FDBStoreTimer.Waits.WAIT_ADVANCE_CURSOR, onNext());
    }

    @Nonnull
    private RecordCursorContinuation continuationHelper() {
        return new Continuation(lastKey, prefixLength);
    }

<<<<<<< HEAD
    @Override
    @Deprecated
    public boolean hasNext() {
        return context.asyncToSync(FDBStoreTimer.Waits.WAIT_ADVANCE_CURSOR, onHasNext());
    }

    @Nonnull
    @Override
    @Deprecated
    public CompletableFuture<Boolean> onHasNext() {
        if (hasNextFuture == null) {
            hasNextFuture = onNext().thenApply(RecordCursorResult::hasNext);
        }
        return hasNextFuture;
    }

    @Nonnull
    @Override
    @Deprecated
    public KeyValue next() {
        if (!hasNext()) {
            throw new NoSuchElementException();
        }
        hasNextFuture = null;
        return nextResult.get();
    }

    @Nullable
    @Override
    @Deprecated
    public byte[] getContinuation() {
        return nextResult.getContinuation().toBytes();
    }

    @Nonnull
    @Override
    @Deprecated
    public NoNextReason getNoNextReason() {
        return nextResult.getNoNextReason();
    }

    @Override
    public void close() {
        MoreAsyncUtil.closeIterator(iter);
    }

    @Nonnull
    @Override
    public Executor getExecutor() {
        return context.getExecutor();
    }

    @Override
    public boolean accept(@Nonnull RecordCursorVisitor visitor) {
        visitor.visitEnter(this);
        return visitor.visitLeave(this);
    }

=======
>>>>>>> a1c53349
    private static class Continuation implements RecordCursorContinuation {
        @Nullable
        private final byte[] lastKey;
        private final int prefixLength;

        public Continuation(@Nullable final byte[] lastKey, final int prefixLength) {
            // Note that doing this without a full copy is dangerous if the array is ever mutated.
            // Currently, this never happens and the only thing that changes is which array lastKey points to.
            // However, if logic in KeyValueCursor or KeyValue changes, this could break continuations.
            // To resolve it, we could resort to doing a full copy here, although that's somewhat expensive.
            this.lastKey = lastKey;
            this.prefixLength = prefixLength;
        }

        @Override
        public boolean isEnd() {
            return lastKey == null;
        }

        @Nullable
        @Override
        public byte[] toBytes() {
            if (lastKey == null) {
                return null;
            }
            return Arrays.copyOfRange(lastKey, prefixLength, lastKey.length);
        }
    }

    /**
     * A builder for {@link KeyValueCursor}.
     *
     * <pre><code>
     * KeyValueCursor.Builder.withSubspace(subspace)
     *                     .setContext(context)
     *                     .setRange(TupleRange.ALL)
     *                     .setContinuation(null)
     *                     .setScanProperties(ScanProperties.FORWARD_SCAN)
     *                     .build()
     * </code></pre>
     */
    @API(API.Status.MAINTAINED)
    public static class Builder {
        private FDBRecordContext context = null;
        private final Subspace subspace;
        private byte[] continuation = null;
        private ScanProperties scanProperties = null;
        private byte[] lowBytes = null;
        private byte[] highBytes = null;
        private EndpointType lowEndpoint = null;
        private EndpointType highEndpoint = null;

        private Builder(@Nonnull Subspace subspace) {
            this.subspace = subspace;
        }

        public static Builder withSubspace(@Nonnull Subspace subspace) {
            return new Builder(subspace);
        }

        public KeyValueCursor build() {
            if (lowBytes == null) {
                lowBytes = subspace.pack();
            }
            if (highBytes == null) {
                highBytes = subspace.pack();
            }
            if (lowEndpoint == null) {
                lowEndpoint = EndpointType.TREE_START;
            }
            if (highEndpoint == null) {
                highEndpoint = EndpointType.TREE_END;
            }

            // Handle the continuation and then turn the endpoints into one byte array on the
            // left (inclusive) and another on the right (exclusive).
            int prefixLength = subspace.pack().length;
            while ((prefixLength < lowBytes.length) &&
                   (prefixLength < highBytes.length) &&
                   (lowBytes[prefixLength] == highBytes[prefixLength])) {
                prefixLength++;
            }

            final boolean reverse = scanProperties.isReverse();
            if (continuation != null) {
                final byte[] continuationBytes = new byte[prefixLength + continuation.length];
                System.arraycopy(lowBytes, 0, continuationBytes, 0, prefixLength);
                System.arraycopy(continuation, 0, continuationBytes, prefixLength, continuation.length);
                if (reverse) {
                    highBytes = continuationBytes;
                    highEndpoint = EndpointType.CONTINUATION;
                } else {
                    lowBytes = continuationBytes;
                    lowEndpoint = EndpointType.CONTINUATION;
                }
            }
            final Range byteRange = TupleRange.toRange(lowBytes, highBytes, lowEndpoint, highEndpoint);
            lowBytes = byteRange.begin;
            highBytes = byteRange.end;

            // Begin the scan with the new arrays
            KeySelector begin = KeySelector.firstGreaterOrEqual(lowBytes);
            KeySelector end = KeySelector.firstGreaterOrEqual(highBytes);
            if (scanProperties.getExecuteProperties().getSkip() > 0) {
                if (reverse) {
                    end = end.add(- scanProperties.getExecuteProperties().getSkip());
                } else {
                    begin = begin.add(scanProperties.getExecuteProperties().getSkip());
                }
            }

            final int limit = scanProperties.getExecuteProperties().getReturnedRowLimit();
            final StreamingMode streamingMode;
            if (scanProperties.getCursorStreamingMode() == CursorStreamingMode.ITERATOR) {
                streamingMode = StreamingMode.ITERATOR;
            } else if (limit == ReadTransaction.ROW_LIMIT_UNLIMITED) {
                streamingMode = StreamingMode.WANT_ALL;
            } else {
                streamingMode = StreamingMode.EXACT;
            }

            final AsyncIterator<KeyValue> iterator = context.readTransaction(scanProperties.getExecuteProperties().getIsolationLevel().isSnapshot())
                    .getRange(begin, end, limit, reverse, streamingMode)
                    .iterator();

            final CursorLimitManager limitManager = new CursorLimitManager(context, scanProperties);
            final int valuesLimit = scanProperties.getExecuteProperties().getReturnedRowLimitOrMax();

            return new KeyValueCursor(context, iterator, prefixLength, limitManager, valuesLimit);
        }

        public Builder setContext(FDBRecordContext context) {
            this.context = context;
            return this;
        }

        @SpotBugsSuppressWarnings(value = "EI2", justification = "copies are expensive")
        public Builder setContinuation(@Nullable byte[] continuation) {
            this.continuation = continuation;
            return this;
        }

        public Builder setScanProperties(@Nonnull ScanProperties scanProperties) {
            this.scanProperties = scanProperties;
            return this;
        }

        public Builder setRange(@Nonnull KeyRange range) {
            setLow(range.getLowKey(), range.getLowEndpoint());
            setHigh(range.getHighKey(), range.getHighEndpoint());
            return this;
        }

        public Builder setRange(@Nonnull TupleRange range) {
            setLow(range.getLow(), range.getLowEndpoint());
            setHigh(range.getHigh(), range.getHighEndpoint());
            return this;
        }

        public Builder setLow(@Nullable Tuple low, @Nonnull EndpointType lowEndpoint) {
            return setLow(low != null ? subspace.pack(low) : subspace.pack(), lowEndpoint);
        }

        @SpotBugsSuppressWarnings(value = "EI2", justification = "copies are expensive")
        public Builder setLow(@Nonnull byte[] lowBytes, @Nonnull EndpointType lowEndpoint) {
            this.lowBytes = lowBytes;
            this.lowEndpoint = lowEndpoint;
            return this;
        }

        public Builder setHigh(@Nullable Tuple high, @Nonnull EndpointType highEndpoint) {
            return setHigh(high != null ? subspace.pack(high) : subspace.pack(), highEndpoint);
        }

        @SpotBugsSuppressWarnings(value = "EI2", justification = "copies are expensive")
        public Builder setHigh(@Nonnull byte[] highBytes, @Nonnull EndpointType highEndpoint) {
            this.highBytes = highBytes;
            this.highEndpoint = highEndpoint;
            return this;
        }
    }
}<|MERGE_RESOLUTION|>--- conflicted
+++ resolved
@@ -62,61 +62,6 @@
     // the pointer may be mutated, but the actual array must never be mutated or continuations will break
     @Nullable
     private byte[] lastKey;
-<<<<<<< HEAD
-    @Nullable
-    private CompletableFuture<Boolean> hasNextFuture = null;
-    @Nullable
-    private RecordCursorResult<KeyValue> nextResult;
-
-    private KeyValueCursor(@Nonnull final FDBRecordContext recordContext,
-                           @Nonnull Subspace subspace,
-                           @Nonnull byte[] lowBytes,
-                           @Nonnull byte[] highBytes,
-                           @Nonnull EndpointType lowEndpoint,
-                           @Nonnull EndpointType highEndpoint,
-                           @Nullable byte[] continuation,
-                           @Nonnull ScanProperties scanProperties) {
-        this.context = recordContext;
-
-        // Handle the continuation and then turn the endpoints into one byte array on the
-        // left (inclusive) and another on the right (exclusive).
-        int length = subspace.pack().length;
-        while ((length < lowBytes.length) &&
-               (length < highBytes.length) &&
-               (lowBytes[length] == highBytes[length])) {
-            length++;
-        }
-        this.prefixLength = length;
-
-        final boolean reverse = scanProperties.isReverse();
-        if (continuation != null) {
-            final byte[] continuationBytes = new byte[length + continuation.length];
-            System.arraycopy(lowBytes, 0, continuationBytes, 0, length);
-            System.arraycopy(continuation, 0, continuationBytes, length, continuation.length);
-            if (reverse) {
-                highBytes = continuationBytes;
-                highEndpoint = EndpointType.CONTINUATION;
-            } else {
-                lowBytes = continuationBytes;
-                lowEndpoint = EndpointType.CONTINUATION;
-            }
-        }
-        Range byteRange = TupleRange.toRange(lowBytes, highBytes, lowEndpoint, highEndpoint);
-        lowBytes = byteRange.begin;
-        highBytes = byteRange.end;
-
-        // Begin the scan with the new arrays
-        KeySelector begin = KeySelector.firstGreaterOrEqual(lowBytes);
-        KeySelector end = KeySelector.firstGreaterOrEqual(highBytes);
-        if (scanProperties.getExecuteProperties().getSkip() > 0) {
-            if (reverse) {
-                end = end.add(- scanProperties.getExecuteProperties().getSkip());
-            } else {
-                begin = begin.add(scanProperties.getExecuteProperties().getSkip());
-            }
-        }
-=======
->>>>>>> a1c53349
 
     private KeyValueCursor(@Nonnull final FDBRecordContext context,
                            @Nonnull final AsyncIterator<KeyValue> iterator,
@@ -136,7 +81,6 @@
     @Nonnull
     @Override
     public CompletableFuture<RecordCursorResult<KeyValue>> onNext() {
-<<<<<<< HEAD
         if (nextResult != null && !nextResult.hasNext()) {
             // This guard is needed to guarantee that if onNext is called multiple times after the cursor has
             // returned a result without a value, then the same NoNextReason is returned each time. Without this guard,
@@ -144,12 +88,8 @@
             // of the tryRecordScan check.
             return CompletableFuture.completedFuture(nextResult);
         } else if (limitManager.tryRecordScan()) {
-            return iter.onHasNext().thenApply(hasNext -> {
-=======
-        if (limitManager.tryRecordScan()) {
             return iterator.onHasNext().thenApply(hasNext -> {
                 mayGetContinuation = !hasNext;
->>>>>>> a1c53349
                 if (hasNext) {
                     KeyValue kv = iterator.next();
                     if (context != null) {
@@ -192,67 +132,6 @@
         return new Continuation(lastKey, prefixLength);
     }
 
-<<<<<<< HEAD
-    @Override
-    @Deprecated
-    public boolean hasNext() {
-        return context.asyncToSync(FDBStoreTimer.Waits.WAIT_ADVANCE_CURSOR, onHasNext());
-    }
-
-    @Nonnull
-    @Override
-    @Deprecated
-    public CompletableFuture<Boolean> onHasNext() {
-        if (hasNextFuture == null) {
-            hasNextFuture = onNext().thenApply(RecordCursorResult::hasNext);
-        }
-        return hasNextFuture;
-    }
-
-    @Nonnull
-    @Override
-    @Deprecated
-    public KeyValue next() {
-        if (!hasNext()) {
-            throw new NoSuchElementException();
-        }
-        hasNextFuture = null;
-        return nextResult.get();
-    }
-
-    @Nullable
-    @Override
-    @Deprecated
-    public byte[] getContinuation() {
-        return nextResult.getContinuation().toBytes();
-    }
-
-    @Nonnull
-    @Override
-    @Deprecated
-    public NoNextReason getNoNextReason() {
-        return nextResult.getNoNextReason();
-    }
-
-    @Override
-    public void close() {
-        MoreAsyncUtil.closeIterator(iter);
-    }
-
-    @Nonnull
-    @Override
-    public Executor getExecutor() {
-        return context.getExecutor();
-    }
-
-    @Override
-    public boolean accept(@Nonnull RecordCursorVisitor visitor) {
-        visitor.visitEnter(this);
-        return visitor.visitLeave(this);
-    }
-
-=======
->>>>>>> a1c53349
     private static class Continuation implements RecordCursorContinuation {
         @Nullable
         private final byte[] lastKey;
