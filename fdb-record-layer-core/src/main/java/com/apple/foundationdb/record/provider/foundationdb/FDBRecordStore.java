--- conflicted
+++ resolved
@@ -1818,12 +1818,8 @@
                                     LogMessageKeys.INDEX_NAME, index.getName(),
                                     "unbuiltRangeBegin", ByteArrayUtil2.loggable(firstUnbuilt.get().begin),
                                     "unbuiltRangeEnd", ByteArrayUtil2.loggable(firstUnbuilt.get().end),
-<<<<<<< HEAD
-                                    subspaceProvider.logKey(), subspaceProvider.toString(context));
-=======
-                                    subspaceProvider.logKey(), subspaceProvider,
+                                    subspaceProvider.logKey(), subspaceProvider.toString(context),
                                     LogMessageKeys.SUBSPACE_KEY, index.getSubspaceKey());
->>>>>>> a1c53349
                         } else if (uniquenessViolation.isPresent()) {
                             RecordIndexUniquenessViolation wrapped = new RecordIndexUniquenessViolation("Uniqueness violation when making index readable",
                                                                                                         uniquenessViolation.get());
